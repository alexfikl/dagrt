--- conflicted
+++ resolved
@@ -94,22 +94,6 @@
     return la.norm(system) <= 10.0
 
 
-<<<<<<< HEAD
-def computational_stable_dt(jacobian):
-    """Estimate the stable timestep by determining the largest timestep such
-    that spectral radius of the step matrix is under 1."""
-    def radius(h):
-        step_matrix = make_ff_euler_step_matrix(jacobian, h)
-        return la.norm(la.eigvals(step_matrix), ord=np.inf) - 1.0
-    try:
-        o = opt.bisect(radius, 0.05, 1.0)
-        return o
-    except:
-        return None
-
-
-MAX_STEP_SIZE = 10.0
-=======
 MAX_STEP_SIZE = 10.0
 
 
@@ -124,7 +108,6 @@
         return o
     except:
         return None
->>>>>>> 8950857e
 
 
 def experimental_stable_dt(jacobian):
@@ -198,12 +181,6 @@
         stability_row = [n]
         perturbation_row = [n]
         for beta in _betas:
-<<<<<<< HEAD
-            min_stab = np.min(stability_data[n, beta])
-            stability_row.append("{:0.3f}".format(min_stab))
-            min_perturb = np.min(perturbation_data[n, beta])
-            perturbation_row.append("{:0.3f}".format(min_perturb))
-=======
             stability_ratios = stability_data[n, beta]
             min_stability_ratio = np.min(stability_ratios)
             max_stability_ratio = np.max(stability_ratios)
@@ -214,7 +191,6 @@
             max_perturbation_ratio = np.max(perturbation_ratios)
             perturbation_row.append("{:0.3f} - {:0.3f}".format(
                     min_perturbation_ratio, max_perturbation_ratio))
->>>>>>> 8950857e
         stability_table.add_row(stability_row)
         perturbation_table.add_row(perturbation_row)
     with open("h-to-computed.tex", "w") as f:
@@ -223,5 +199,4 @@
         f.write(perturbation_table.latex())
 
 if __name__ == '__main__':
-    collect_data()
-        +    collect_data()