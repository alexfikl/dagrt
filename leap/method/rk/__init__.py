"""Runge-Kutta ODE timestepper."""

from __future__ import division

__copyright__ = """
Copyright (C) 2007-2013 Andreas Kloeckner
Copyright (C) 2014, 2015 Matt Wala
"""

__license__ = """
Permission is hereby granted, free of charge, to any person obtaining a copy
of this software and associated documentation files (the "Software"), to deal
in the Software without restriction, including without limitation the rights
to use, copy, modify, merge, publish, distribute, sublicense, and/or sell
copies of the Software, and to permit persons to whom the Software is
furnished to do so, subject to the following conditions:

The above copyright notice and this permission notice shall be included in
all copies or substantial portions of the Software.

THE SOFTWARE IS PROVIDED "AS IS", WITHOUT WARRANTY OF ANY KIND, EXPRESS OR
IMPLIED, INCLUDING BUT NOT LIMITED TO THE WARRANTIES OF MERCHANTABILITY,
FITNESS FOR A PARTICULAR PURPOSE AND NONINFRINGEMENT. IN NO EVENT SHALL THE
AUTHORS OR COPYRIGHT HOLDERS BE LIABLE FOR ANY CLAIM, DAMAGES OR OTHER
LIABILITY, WHETHER IN AN ACTION OF CONTRACT, TORT OR OTHERWISE, ARISING FROM,
OUT OF OR IN CONNECTION WITH THE SOFTWARE OR THE USE OR OTHER DEALINGS IN
THE SOFTWARE.
"""

<<<<<<< HEAD
from leap.method import Method
from leap.vm.language import (AssignNorm, AssignExpression, YieldState,
                              If, Raise, FailStep, TimeIntegratorCode,
                              CodeBuilder)
from pymbolic import var
=======
from leap.method import Method, TimeStepUnderflow
from leap.vm.language import NewCodeBuilder

>>>>>>> ba6ddf2b

__doc__ = """
.. autoclass:: ODE23TimeStepper

.. autoclass:: ODE45TimeStepper
"""

# {{{ Embedded Runge-Kutta schemes base class


class EmbeddedRungeKuttaMethod(Method):

    def __init__(self, use_high_order=True,
            atol=0, rtol=0, max_dt_growth=5, min_dt_shrinkage=0.1,
            limiter_name=None):

        self.limiter_name = limiter_name

        self.use_high_order = use_high_order

        self.adaptive = bool(atol or rtol)
        self.atol = atol
        self.rtol = rtol

        self.max_dt_growth = max_dt_growth
        self.min_dt_shrinkage = min_dt_shrinkage

    def add_ret_state_and_increment_t(self, cbuild, state, component_id,
                                      time_update, dependencies):
        return cbuild.add_and_get_ids(
            YieldState(
                id="ret_state",
                time_id="final",
                time=time_update,
                component_id=component_id,
                expression=state,
                depends_on=dependencies),
            AssignExpression(
                "<t>", time_update,
                id="increment_t",
                depends_on=["ret_state"])
            )

    def adapt_step_size(self, cbuild, state, component_id, t, dt,
                        low_order_end_state, high_order_end_state,
                        step_work_ids, step_completion_ids):
        """
        :arg cbuild: The CodeBuilder

        :arg state: The state variable

        :arg low_order_end_state: The low order updated state variable

        :arg high_order_end_state: The high order updated state variable

        :arg step_work_ids: Instruction ids for instructions that
        do the work of the timestep

        :arg step_completion_ids: Instruction ids for instructions that are
        run to complete a full timestep
        """
        from leap.method import TimeStepUnderflow
        from pymbolic.primitives import Min, Max, Comparison, LogicalOr

        step_work_ids = list(step_work_ids)

        cbuild.add_and_get_ids(
            AssignNorm("norm_start_state", state,
                       depends_on=step_work_ids,
                       id="compute_state_norm"),
            AssignNorm("norm_end_state", low_order_end_state,
                       depends_on=step_work_ids,
                       id="compute_end_state_norm"),
            AssignNorm("rel_error_raw",
                       (high_order_end_state - low_order_end_state) / (
                           var("<builtin>len")(state) ** 0.5
                           *
                           (self.atol + self.rtol * Max((
                                    var("norm_start_state"),
                                    var("norm_end_state"))))),
                       id="compute_rel_error_raw",
                       depends_on=["compute_state_norm", "compute_end_state_norm"]),
            If(
                condition=Comparison(var("rel_error_raw"), "==", 0),
                then_depends_on=["rel_err_zero"],
                else_depends_on=["rel_err_nonzero"],
                depends_on=["compute_rel_error_raw"],
                id="rel_error_zero_check"),
            # then
            AssignExpression("rel_error", var("rel_error_raw"),
                             id="rel_err_nonzero"),
            # else
            AssignExpression("rel_error", 1e-14,
                             id="rel_err_zero"),
            # endif

            If(
                condition=LogicalOr((
                        Comparison(var("rel_error"), ">", 1),
                        var("<builtin>isnan")(var("rel_error"))
                        )),
                then_depends_on=["rej_step"],
                else_depends_on=["acc_adjust_dt"] + step_completion_ids,
                depends_on=["rel_error_zero_check"],
                id="reject_check"),
            # then
            # reject step

            If(
                condition=var("<builtin>isnan")(var("rel_error")),
                then_depends_on=["min_adjust_dt"],
                else_depends_on=["rej_adjust_dt"],
                depends_on=["rel_error_zero_check"],
                id="adjust_dt"),
            # then
            AssignExpression("<dt>",
                self.min_dt_shrinkage * dt,
                id="min_adjust_dt"),
            # else
            AssignExpression("<dt>",
                 Max((0.9 * dt * var("rel_error")
                      ** (-1 / self.low_order),
                 self.min_dt_shrinkage * dt)),
                 id="rej_adjust_dt"),
            # endif

            If(
                condition=Comparison(t + dt, "==", t),
                then_depends_on=["tstep_underflow"],
                else_depends_on=[],
                id="check_underflow",
                depends_on=["adjust_dt"]),
            # then
            Raise(TimeStepUnderflow, id="tstep_underflow"),
            # endif

            FailStep(
                id="rej_step",
                depends_on=["check_underflow"]),

            # else
            # accept step

            AssignExpression("<dt>",
                Min((0.9 * dt *
                     var("rel_error") ** (-1 / self.high_order),
                     self.max_dt_growth * dt)),
                id="acc_adjust_dt",
                depends_on=["increment_t"])
            # endif
            )

        return ["reject_check"]


class EmbeddedButcherTableauMethod(EmbeddedRungeKuttaMethod):

    def __call__(self, component_id):
        """
        :arg component_id: an identifier to be used for the single state
            component supported.
        """
<<<<<<< HEAD
        from pymbolic.primitives import CallWithKwargs
=======
        from leap.vm.language import TimeIntegratorCode
        from pymbolic import var

        # Set up variables.
>>>>>>> ba6ddf2b

        self.component_id = component_id

        self.dt = var("<dt>")
        self.t = var("<t>")
        self.last_rhs = var("<p>last_rhs_" + component_id)
        self.state = var("<state>" + component_id)
        self.rhs_func = var("<func>" + component_id)

<<<<<<< HEAD
        dt = var("<dt>")
        t = var("<t>")
        last_rhs = var("<p>last_rhs_" + component_id)
=======
>>>>>>> ba6ddf2b
        local_last_rhs = var('last_rhs_' + component_id)

        if self.limiter_name is not None:
            limiter = var("<func>" + self.limiter_name)
        else:
            limiter = lambda x: x

        self.limiter_func = limiter

        # Initialization.

        with NewCodeBuilder("initialization") as cb:
            cb(self.last_rhs, self.call_rhs(self.t, self.state))

        cb_init = cb

        # Primary.

        with NewCodeBuilder("primary") as cb:
            rhss = []
            # {{{ stage loop
            last_stage = len(self.butcher_tableau) - 1
            for stage_num, (c, coeffs) in enumerate(self.butcher_tableau):
                if len(coeffs) == 0:
                    assert c == 0
                    cb(local_last_rhs, self.last_rhs)
                    this_rhs = local_last_rhs
                else:
                    stage_state = limiter(
                        self.state + sum(
                            self.dt * coeff * rhss[j]
                            for j, coeff in enumerate(coeffs)))

                    if stage_num == last_stage:
                        high_order_estimate = var("high_order_estimate")
                        cb(high_order_estimate, stage_state)

                    this_rhs = var("rhs_" + str(stage_num))
                    cb(this_rhs, self.call_rhs(self.t + c * self.dt,
                                               high_order_estimate
                                                   if stage_num == last_stage
                                                   else stage_state))
                rhss.append(this_rhs)
            # }}}

            low_order_estimate = var('low_order_estimate')
            cb(low_order_estimate, self.state +
               sum(self.dt * coeff * rhss[j] for j, coeff in
                   enumerate(self.low_order_coeffs)))

            if not self.adaptive:
                self.finish_nonadaptive(cb, high_order_estimate, rhss[-1],
                                        low_order_estimate)
            else:
<<<<<<< HEAD
                coeffs = self.low_order_coeffs

            update_state_ids = add_and_get_ids(
                AssignExpression(
                    state.name, limiter(
                        state + sum(
                            dt * coeff * rhss[j]
                            for j, coeff in enumerate(coeffs))),
                    id="update_state",
                    # don't change state before all RHSs are done using
                    # it
                    depends_on=all_rhs_eval_ids)
                )

            self.add_ret_state_and_increment_t(cbuild, state,
                                               component_id, t + dt,
                                               update_state_ids)

            cbuild.infer_single_writer_dependencies(
                exclude=dep_inf_exclude_names)

            cbuild.commit()

            return TimeIntegratorCode.create_with_init_and_step(
                    instructions=cbuild.instructions,
                    initialization_dep_on=initialization_dep_on,
                    step_dep_on=["ret_state",
                                 last_rhs_assignment_id,
                                 "increment_t"],
                    step_before_fail=False)

        else:
            # {{{ step size adaptation

            step_work_ids = add_and_get_ids(
                    AssignExpression(
                        "high_order_end_state", state + sum(
                                dt * coeff * rhss[j]
                                for j, coeff in enumerate(self.high_order_coeffs)),
                        id="compute_hes"),
                    AssignExpression(
                        "low_order_end_state", state + sum(
                                dt * coeff * rhss[j]
                                for j, coeff in enumerate(self.low_order_coeffs)),
                        id="compute_les")
                    )

            update_state_ids = add_and_get_ids(
                AssignExpression(
                    state.name, limiter(var("high_order_end_state")),
                    id="update_state",
                    depends_on=step_work_ids)
                )

            self.add_ret_state_and_increment_t(cbuild, state,
                                               component_id, t + dt,
                                               ["update_state"])

            step_completion_ids = ["increment_t", last_rhs_assignment_id]

            self.adapt_step_size(cbuild, state, component_id, t, dt,
                                 var("low_order_end_state"),
                                 var("high_order_end_state"),
                                 step_work_ids,
                                 step_completion_ids)

            cbuild.infer_single_writer_dependencies(
                    exclude=dep_inf_exclude_names)
            cbuild.commit()

            return TimeIntegratorCode.create_with_init_and_step(
                    instructions=cbuild.instructions,
                    initialization_dep_on=initialization_dep_on,
                    step_dep_on=["reject_check"],
                    step_before_fail=False)

            # }}}
=======
                self.finish_adaptive(cb, high_order_estimate, rhss[-1],
                                     low_order_estimate)

        cb_primary = cb

        return TimeIntegratorCode.create_with_init_and_step(
            instructions=cb_init.instructions | cb_primary.instructions,
            initialization_dep_on=cb_init.state_dependencies,
            step_dep_on=cb_primary.state_dependencies,
            step_before_fail=False)

    def finish_nonadaptive(self, cb, high_order_estimate, high_order_rhs,
                           low_order_estimate):
        cb.fence()
        if not self.use_high_order:
            cb(self.last_rhs,
               self.call_rhs(self.t + self.dt, low_order_estimate))
            cb(self.state, low_order_estimate)
        else:
            cb(self.last_rhs, high_order_rhs)
            cb(self.state, high_order_estimate)
        cb.yield_state(self.state, self.component_id, self.t + self.dt, 'final')
        cb.fence()
        cb(self.t, self.t + self.dt)

    def finish_adaptive(self, cb, high_order_estimate, high_order_rhs,
                        low_order_estimate):
        from pymbolic import var
        from pymbolic.primitives import Comparison, LogicalOr, Max, Min

        norm_start_state = var('norm_start_state')
        norm_end_state = var('norm_end_state')
        rel_error_raw = var('rel_error_raw')
        rel_error = var('rel_error')

        cb.fence()

        norm = lambda expr: var('<builtin>norm')(expr, ord=2)
        cb(norm_start_state, norm(self.state))
        cb(norm_end_state, norm(low_order_estimate))
        cb(rel_error_raw, norm((high_order_estimate - low_order_estimate) /
                               (var('<builtin>len')(self.state) ** 0.5 *
                                (self.atol + self.rtol *
                                 Max((norm_start_state, norm_end_state))
                                 ))))

        # TODO: Use a ternary operator to assign to rel_error.
        with cb.if_(rel_error_raw, '==', 0):
            cb(rel_error, 1.0e-14)
        with cb.else_():
            cb(rel_error, rel_error_raw)

        with cb.if_(LogicalOr((Comparison(rel_error, ">", 1),
                               var('<builtin>isnan')(rel_error)))):

            with cb.if_(var('<builtin>isnan')(rel_error)):
                cb(self.dt, self.min_dt_shrinkage * self.dt)
            with cb.else_():
                cb(self.dt, Max((0.9 * self.dt *
                                 rel_error ** (-1 / self.low_order),
                                 self.min_dt_shrinkage * self.dt)))

            with cb.if_(self.t + self.dt, '==', self.t):
                cb.raise_(TimeStepUnderflow)
            with cb.else_():
                cb.fail_step()

        with cb.else_():
            cb(high_order_estimate, self.limiter_func(high_order_estimate))
            self.finish_nonadaptive(cb, high_order_estimate, high_order_rhs,
                                    low_order_estimate)
            cb.fence()
            cb(self.dt,
               Min((0.9 * self.dt * rel_error ** (-1 / self.high_order),
                    self.max_dt_growth * self.dt)))

    def call_rhs(self, t, y):
        from pymbolic.primitives import CallWithKwargs
        return CallWithKwargs(function=self.rhs_func,
                              parameters=(),
                              kw_parameters={'t': t, self.component_id: y})
>>>>>>> ba6ddf2b

# }}}


# {{{ Bogacki-Shampine second/third-order Runge-Kutta

class ODE23TimeStepper(EmbeddedButcherTableauMethod):
    """Bogacki-Shampine second/third-order Runge-Kutta.

    (same as Matlab's ode23)

    Bogacki, Przemyslaw; Shampine, Lawrence F. (1989), "A 3(2) pair of
    Runge-Kutta formulas", Applied Mathematics Letters 2 (4): 321-325,
    http://dx.doi.org/10.1016/0893-9659(89)90079-7
    """

    dt_fudge_factor = 1

    butcher_tableau = [
            (0, []),
            (1/2, [1/2]),
            (3/4, [0, 3/4]),
            (1, [2/9, 1/3, 4/9])
            ]

    low_order = 2
    low_order_coeffs = [7/24, 1/4, 1/3, 1/8]
    high_order = 3
    high_order_coeffs = [2/9, 1/3, 4/9, 0]

# }}}


# {{{ Dormand-Prince fourth/fifth-order Runge-Kutta

class ODE45TimeStepper(EmbeddedButcherTableauMethod):
    """Dormand-Prince fourth/fifth-order Runge-Kutta.

    (same as Matlab's ode45)

    Dormand, J. R.; Prince, P. J. (1980), "A family of embedded Runge-Kutta
    formulae", Journal of Computational and Applied Mathematics 6 (1): 19-26,
    http://dx.doi.org/10.1016/0771-050X(80)90013-3.
    """

    dt_fudge_factor = 1

    butcher_tableau = [
            (0, []),
            (1/5, [1/5]),
            (3/10, [3/40, 9/40]),
            (4/5, [44/45, -56/15, 32/9]),
            (8/9, [19372/6561, -25360/2187, 64448/6561, -212/729]),
            (1, [9017/3168, -355/33, 46732/5247, 49/176, -5103/18656]),
            (1, [35/384, 0, 500/1113, 125/192, -2187/6784, 11/84])
            ]

    low_order = 4
    low_order_coeffs = [5179/57600, 0, 7571/16695, 393/640, -92097/339200,
            187/2100, 1/40]
    high_order = 5
    high_order_coeffs = [35/384, 0, 500/1113, 125/192, -2187/6784, 11/84, 0]

# }}}


# vim: foldmethod=marker<|MERGE_RESOLUTION|>--- conflicted
+++ resolved
@@ -27,17 +27,9 @@
 THE SOFTWARE.
 """
 
-<<<<<<< HEAD
-from leap.method import Method
-from leap.vm.language import (AssignNorm, AssignExpression, YieldState,
-                              If, Raise, FailStep, TimeIntegratorCode,
-                              CodeBuilder)
-from pymbolic import var
-=======
 from leap.method import Method, TimeStepUnderflow
 from leap.vm.language import NewCodeBuilder
 
->>>>>>> ba6ddf2b
 
 __doc__ = """
 .. autoclass:: ODE23TimeStepper
@@ -45,8 +37,8 @@
 .. autoclass:: ODE45TimeStepper
 """
 
+
 # {{{ Embedded Runge-Kutta schemes base class
-
 
 class EmbeddedRungeKuttaMethod(Method):
 
@@ -64,133 +56,6 @@
 
         self.max_dt_growth = max_dt_growth
         self.min_dt_shrinkage = min_dt_shrinkage
-
-    def add_ret_state_and_increment_t(self, cbuild, state, component_id,
-                                      time_update, dependencies):
-        return cbuild.add_and_get_ids(
-            YieldState(
-                id="ret_state",
-                time_id="final",
-                time=time_update,
-                component_id=component_id,
-                expression=state,
-                depends_on=dependencies),
-            AssignExpression(
-                "<t>", time_update,
-                id="increment_t",
-                depends_on=["ret_state"])
-            )
-
-    def adapt_step_size(self, cbuild, state, component_id, t, dt,
-                        low_order_end_state, high_order_end_state,
-                        step_work_ids, step_completion_ids):
-        """
-        :arg cbuild: The CodeBuilder
-
-        :arg state: The state variable
-
-        :arg low_order_end_state: The low order updated state variable
-
-        :arg high_order_end_state: The high order updated state variable
-
-        :arg step_work_ids: Instruction ids for instructions that
-        do the work of the timestep
-
-        :arg step_completion_ids: Instruction ids for instructions that are
-        run to complete a full timestep
-        """
-        from leap.method import TimeStepUnderflow
-        from pymbolic.primitives import Min, Max, Comparison, LogicalOr
-
-        step_work_ids = list(step_work_ids)
-
-        cbuild.add_and_get_ids(
-            AssignNorm("norm_start_state", state,
-                       depends_on=step_work_ids,
-                       id="compute_state_norm"),
-            AssignNorm("norm_end_state", low_order_end_state,
-                       depends_on=step_work_ids,
-                       id="compute_end_state_norm"),
-            AssignNorm("rel_error_raw",
-                       (high_order_end_state - low_order_end_state) / (
-                           var("<builtin>len")(state) ** 0.5
-                           *
-                           (self.atol + self.rtol * Max((
-                                    var("norm_start_state"),
-                                    var("norm_end_state"))))),
-                       id="compute_rel_error_raw",
-                       depends_on=["compute_state_norm", "compute_end_state_norm"]),
-            If(
-                condition=Comparison(var("rel_error_raw"), "==", 0),
-                then_depends_on=["rel_err_zero"],
-                else_depends_on=["rel_err_nonzero"],
-                depends_on=["compute_rel_error_raw"],
-                id="rel_error_zero_check"),
-            # then
-            AssignExpression("rel_error", var("rel_error_raw"),
-                             id="rel_err_nonzero"),
-            # else
-            AssignExpression("rel_error", 1e-14,
-                             id="rel_err_zero"),
-            # endif
-
-            If(
-                condition=LogicalOr((
-                        Comparison(var("rel_error"), ">", 1),
-                        var("<builtin>isnan")(var("rel_error"))
-                        )),
-                then_depends_on=["rej_step"],
-                else_depends_on=["acc_adjust_dt"] + step_completion_ids,
-                depends_on=["rel_error_zero_check"],
-                id="reject_check"),
-            # then
-            # reject step
-
-            If(
-                condition=var("<builtin>isnan")(var("rel_error")),
-                then_depends_on=["min_adjust_dt"],
-                else_depends_on=["rej_adjust_dt"],
-                depends_on=["rel_error_zero_check"],
-                id="adjust_dt"),
-            # then
-            AssignExpression("<dt>",
-                self.min_dt_shrinkage * dt,
-                id="min_adjust_dt"),
-            # else
-            AssignExpression("<dt>",
-                 Max((0.9 * dt * var("rel_error")
-                      ** (-1 / self.low_order),
-                 self.min_dt_shrinkage * dt)),
-                 id="rej_adjust_dt"),
-            # endif
-
-            If(
-                condition=Comparison(t + dt, "==", t),
-                then_depends_on=["tstep_underflow"],
-                else_depends_on=[],
-                id="check_underflow",
-                depends_on=["adjust_dt"]),
-            # then
-            Raise(TimeStepUnderflow, id="tstep_underflow"),
-            # endif
-
-            FailStep(
-                id="rej_step",
-                depends_on=["check_underflow"]),
-
-            # else
-            # accept step
-
-            AssignExpression("<dt>",
-                Min((0.9 * dt *
-                     var("rel_error") ** (-1 / self.high_order),
-                     self.max_dt_growth * dt)),
-                id="acc_adjust_dt",
-                depends_on=["increment_t"])
-            # endif
-            )
-
-        return ["reject_check"]
 
 
 class EmbeddedButcherTableauMethod(EmbeddedRungeKuttaMethod):
@@ -200,14 +65,10 @@
         :arg component_id: an identifier to be used for the single state
             component supported.
         """
-<<<<<<< HEAD
-        from pymbolic.primitives import CallWithKwargs
-=======
         from leap.vm.language import TimeIntegratorCode
         from pymbolic import var
 
         # Set up variables.
->>>>>>> ba6ddf2b
 
         self.component_id = component_id
 
@@ -217,12 +78,6 @@
         self.state = var("<state>" + component_id)
         self.rhs_func = var("<func>" + component_id)
 
-<<<<<<< HEAD
-        dt = var("<dt>")
-        t = var("<t>")
-        last_rhs = var("<p>last_rhs_" + component_id)
-=======
->>>>>>> ba6ddf2b
         local_last_rhs = var('last_rhs_' + component_id)
 
         if self.limiter_name is not None:
@@ -277,85 +132,6 @@
                 self.finish_nonadaptive(cb, high_order_estimate, rhss[-1],
                                         low_order_estimate)
             else:
-<<<<<<< HEAD
-                coeffs = self.low_order_coeffs
-
-            update_state_ids = add_and_get_ids(
-                AssignExpression(
-                    state.name, limiter(
-                        state + sum(
-                            dt * coeff * rhss[j]
-                            for j, coeff in enumerate(coeffs))),
-                    id="update_state",
-                    # don't change state before all RHSs are done using
-                    # it
-                    depends_on=all_rhs_eval_ids)
-                )
-
-            self.add_ret_state_and_increment_t(cbuild, state,
-                                               component_id, t + dt,
-                                               update_state_ids)
-
-            cbuild.infer_single_writer_dependencies(
-                exclude=dep_inf_exclude_names)
-
-            cbuild.commit()
-
-            return TimeIntegratorCode.create_with_init_and_step(
-                    instructions=cbuild.instructions,
-                    initialization_dep_on=initialization_dep_on,
-                    step_dep_on=["ret_state",
-                                 last_rhs_assignment_id,
-                                 "increment_t"],
-                    step_before_fail=False)
-
-        else:
-            # {{{ step size adaptation
-
-            step_work_ids = add_and_get_ids(
-                    AssignExpression(
-                        "high_order_end_state", state + sum(
-                                dt * coeff * rhss[j]
-                                for j, coeff in enumerate(self.high_order_coeffs)),
-                        id="compute_hes"),
-                    AssignExpression(
-                        "low_order_end_state", state + sum(
-                                dt * coeff * rhss[j]
-                                for j, coeff in enumerate(self.low_order_coeffs)),
-                        id="compute_les")
-                    )
-
-            update_state_ids = add_and_get_ids(
-                AssignExpression(
-                    state.name, limiter(var("high_order_end_state")),
-                    id="update_state",
-                    depends_on=step_work_ids)
-                )
-
-            self.add_ret_state_and_increment_t(cbuild, state,
-                                               component_id, t + dt,
-                                               ["update_state"])
-
-            step_completion_ids = ["increment_t", last_rhs_assignment_id]
-
-            self.adapt_step_size(cbuild, state, component_id, t, dt,
-                                 var("low_order_end_state"),
-                                 var("high_order_end_state"),
-                                 step_work_ids,
-                                 step_completion_ids)
-
-            cbuild.infer_single_writer_dependencies(
-                    exclude=dep_inf_exclude_names)
-            cbuild.commit()
-
-            return TimeIntegratorCode.create_with_init_and_step(
-                    instructions=cbuild.instructions,
-                    initialization_dep_on=initialization_dep_on,
-                    step_dep_on=["reject_check"],
-                    step_before_fail=False)
-
-            # }}}
-=======
                 self.finish_adaptive(cb, high_order_estimate, rhss[-1],
                                      low_order_estimate)
 
@@ -437,7 +213,6 @@
         return CallWithKwargs(function=self.rhs_func,
                               parameters=(),
                               kw_parameters={'t': t, self.component_id: y})
->>>>>>> ba6ddf2b
 
 # }}}
 
