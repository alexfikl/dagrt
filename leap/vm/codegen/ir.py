"""A flow-graph based intermediate representation"""

__copyright__ = "Copyright (C) 2014 Matt Wala"

__license__ = """
Permission is hereby granted, free of charge, to any person obtaining a copy
of this software and associated documentation files (the "Software"), to deal
in the Software without restriction, including without limitation the rights
to use, copy, modify, merge, publish, distribute, sublicense, and/or sell
copies of the Software, and to permit persons to whom the Software is
furnished to do so, subject to the following conditions:

The above copyright notice and this permission notice shall be included in
all copies or substantial portions of the Software.

THE SOFTWARE IS PROVIDED "AS IS", WITHOUT WARRANTY OF ANY KIND, EXPRESS OR
IMPLIED, INCLUDING BUT NOT LIMITED TO THE WARRANTIES OF MERCHANTABILITY,
FITNESS FOR A PARTICULAR PURPOSE AND NONINFRINGEMENT. IN NO EVENT SHALL THE
AUTHORS OR COPYRIGHT HOLDERS BE LIABLE FOR ANY CLAIM, DAMAGES OR OTHER
LIABILITY, WHETHER IN AN ACTION OF CONTRACT, TORT OR OTHERWISE, ARISING FROM,
OUT OF OR IN CONNECTION WITH THE SOFTWARE OR THE USE OR OTHER DEALINGS IN
THE SOFTWARE.
"""

from .expressions import string_mapper
from pytools import RecordWithoutPickling, memoize_method
from leap.vm.utils import get_unique_name, get_variables, TODO
from leap.vm.language import AssignExpression, AssignRHS
from textwrap import TextWrapper
from cgi import escape


# {{{ dag instructions

class Inst(RecordWithoutPickling):
    """Base class for instructions in the ControlFlowGraph."""

    def __init__(self, **kwargs):
        if 'block' not in kwargs:
            kwargs['block'] = None
        assert 'terminal' in kwargs
        super(Inst, self).__init__(**kwargs)

    def set_block(self, block):
        self.block = block

    def get_defined_variables(self):
        """Return the set of variables defined by this instruction."""
        raise NotImplementedError()

    def get_used_variables(self):
        """Return the set of variables used by this instruction."""
        raise NotImplementedError()

    def get_jump_targets(self):
        """Return the set of basic blocks that this instruction may jump to.
        """
        raise NotImplementedError()


class BranchInst(Inst):
    """A conditional branch."""

    def __init__(self, condition, on_true, on_false, block=None):
        super(BranchInst, self).__init__(condition=condition, on_true=on_true,
                                         on_false=on_false, block=block,
                                         terminal=True)

    def get_defined_variables(self):
        return frozenset()

    @memoize_method
    def get_used_variables(self):
        return get_variables(self.condition)

    def get_jump_targets(self):
        return frozenset([self.on_true, self.on_false])

    def __str__(self):
        return \
            'if {cond} then goto block {true} else goto block {false}'.format(
                cond=string_mapper(self.condition), true=self.on_true.number,
                false=self.on_false.number)


class AssignInst(Inst):
    """Assigns a value."""

    def __init__(self, assignment, block=None):
        """
        The inner assignment may be in these forms:

            - a (var, expr) tuple, where var is a string and expr is a
                pymbolic expression.

            - One of the following instruction types: AssignExpression,
                AssignRHS, AssignSolvedRHS, AssignDotProduct, AssignNorm
        """
        super(AssignInst, self).__init__(assignment=assignment, block=block,
                                         terminal=False)

    @memoize_method
    def get_defined_variables(self):
        if isinstance(self.assignment, tuple):
            return frozenset([self.assignment[0]])
        else:
            return self.assignment.get_assignees()

    @memoize_method
    def get_used_variables(self):
        if isinstance(self.assignment, tuple):
            return get_variables(self.assignment[1])
        else:
            return self.assignment.get_read_variables()

    def get_jump_targets(self):
        return frozenset()

    def __str__(self):
        assignment = self.assignment
        if isinstance(assignment, tuple):
            return '{name} <- {expr}'.format(name=assignment[0],
                                             expr=string_mapper(assignment[1]))
        if isinstance(assignment, AssignExpression):
            return '{name} <- {expr}'.format(name=assignment.assignee,
                expr=string_mapper(assignment.expression))
        if isinstance(assignment, AssignRHS):
            lines = []
            time = string_mapper(assignment.t)
            rhs = assignment.component_id
            for assignee, arguments in \
                    zip(assignment.assignees, assignment.rhs_arguments):
                arg_list = []
                for arg_pair in arguments:
                    name = arg_pair[0]
                    expr = string_mapper(arg_pair[1])
                    arg_list.append(name + '=' + expr)
                args = ', '.join(arg_list)
                if len(args) == 0:
                    lines.append('{name} <- {rhs}({t})'.format(name=assignee,
                        rhs=rhs, t=time))
                else:
                    lines.append('{name} <- {rhs}({t}, {args})'.format(
                                name=assignee, rhs=rhs, t=time, args=args))
            return '\n'.join(lines)
        raise TODO('Implement string representation for all assignment types')


class JumpInst(Inst):
    """Jumps to another basic block."""

    def __init__(self, dest, block=None):
        super(JumpInst, self).__init__(dest=dest, block=block, terminal=True)

    def get_defined_variables(self):
        return frozenset()

    def get_used_variables(self):
        return frozenset()

    def get_jump_targets(self):
        return frozenset([self.dest])

    def __str__(self):
        return 'goto block ' + str(self.dest.number)


class ReturnInst(Inst):
    """Returns from the function."""

    def __init__(self, expression, block=None):
        super(ReturnInst, self).__init__(expression=expression, block=block,
                                         terminal=True)

    def get_defined_variables(self):
        return frozenset()

    @memoize_method
    def get_used_variables(self):
        return get_variables(self.expression)

    def get_jump_targets(self):
        return frozenset()

    def __str__(self):
        return 'return ' + string_mapper(self.expression)


class UnreachableInst(Inst):
    """Indicates an unreachable point in the code."""

    def __init__(self, block=None):
        super(UnreachableInst, self).__init__(block=block, terminal=True)

    def get_defined_variables(self):
        return frozenset()

    def get_used_variables(self):
        return frozenset()

    def get_jump_targets(self):
        return frozenset()

    def __str__(self):
        return 'unreachable'

# }}}


# {{{ basic block

class BasicBlock(object):
    """A maximal straight-line sequence of instructions."""

    def __init__(self, number, function):
        self.code = []
        self.predecessors = set()
        self.successors = set()
        self.terminated = False
        self.number = number
        self._function = function

    def __iter__(self):
        return iter(self.code)

    def __len__(self):
        return len(self.code)

    @property
    def symbol_table():
        """Return the symbol table."""
        return self._function.symbol_table

    def clear(self):
        """Unregister all instructions."""
        self.delete_instructions(self.code)

    def add_instruction(self, instruction):
        """Append the given instruction to the code."""
        self.add_instructions([instruction])

    def add_instructions(self, instructions):
        """Append the given instructions to the code."""
        for instruction in instructions:
            assert not self.terminated
            self.code.append(instruction)
            instruction.set_block(self)
            self.symbol_table.register_instruction(instruction)
            if instruction.terminal:
                # Update the successor information.
                self.terminated = True
                for successor in instruction.get_jump_targets():
                    self.add_successor(successor)

    def delete_instruction(self, instruction):
        """Delete references to the given instruction."""
        self.delete_instructions([instruction])

    def delete_instructions(self, to_delete):
        """Delete references to the given instructions."""
        new_code = []
        for inst in self.code:
            if inst not in to_delete:
                new_code.append(inst)
            else:
                self.symbol_table.unregister_instruction(inst)
                if inst.terminal:
                    # If we have removed the terminator, then also update the
                    # successors.
                    self.terminated = False
                    for successor in self.successors:
                        successor.predecessors.remove(self)
                    self.succesors = set()
        self.code = new_code

    def add_unreachable(self):
        """Append an unreachable instruction to the block."""
        assert not self.terminated
        self.code.append(UnreachableInst(self))
        self.terminated = True

    def add_successor(self, successor):
        """Add a successor block to the set of successors."""
        assert isinstance(successor, BasicBlock)
        self.successors.add(successor)
        successor.predecessors.add(self)

    def add_assignment(self, instruction):
        """Append an assignment instruction to the block."""
        self.add_instruction(AssignInst(instruction))

    def add_jump(self, dest):
        """Append a jump instruction to the block with the given destination.
        """
        self.add_instruction(JumpInst(dest))

    def add_branch(self, condition, on_true, on_false):
        """Append a branch to the block with the given condition and
        destinations.
        """
        self.add_instruction(BranchInst(condition, on_true, on_false))

    def add_return(self, expr):
        """Append a return instruction to the block that returns the given
        expression.
        """
        self.add_instruction(ReturnInst(expr))

    def __str__(self):
        lines = []
        lines.append('===== basic block {num} ====='.format(num=self.number))
        lines.extend(str(inst) for inst in self.code)
        return '\n'.join(lines)

# }}}


# {{{ function

class Function(object):
    """A control flow graph of BasicBlocks."""

<<<<<<< HEAD
    def __init__(self, name, start_block):
        self.name = name
        self.start_block = start_block
        self.symbol_table = start_block.symbol_table
=======
    def __init__(self, symbol_table):
        self.symbol_table = symbol_table

    def assign_entry_block(self, block):
        self.entry_block = block
>>>>>>> a78cb6a9
        self.update()

    def is_acyclic(self):
        """Return true if the control flow graph contains no loops."""
        return self.acyclic

    def update(self):
        """Traverse the graph and construct the set of basic blocks."""
        self.postorder_traversal = []
        stack = [self.entry_block]
        visiting = set()
        visited = set()
        acyclic = True
        while stack:
            top = stack[-1]
            if top not in visited:
                # Mark top as being visited. Add the children of top to the
                # stack.
                visited.add(top)
                visiting.add(top)
                for successor in top.successors:
                    if successor in visiting:
                        acyclic = False
                    elif successor not in visited:
                        stack.append(successor)
            else:
                if top in visiting:
                    # Finished visiting top. Append it to the traversal.
                    visiting.remove(top)
                    self.postorder_traversal.append(top)
                stack.pop()
        self.acyclic = acyclic

    def __iter__(self):
        return self.postorder()

    def __len__(self):
        return len(self.postorder_traversal)

    def postorder(self):
        """Return an iterator to a postorder traversal of the set of basic
        blocks.
        """
        return iter(self.postorder_traversal)

    def reverse_postorder(self):
        """Return an iterator to a reverse postorder traversal of the set of
        basic blocks.
        """
        return reversed(self.postorder_traversal)

    def get_dot_graph(self):
        """Return a string in the graphviz language that represents the
        control flow graph.
        """
        # Wrap long lines.
        wrapper = TextWrapper(width=80, subsequent_indent=4 * ' ')

        lines = []
        lines.append('digraph ControlFlowGraph {')

        # Draw the basic blocks.
        for block in self:
            name = str(block.number)

            # Draw the block number.
            lines.append('{name} [shape=box,label=<'.format(name=name))
            lines.append('<table border="0">')
            lines.append('<tr>')
            lines.append('<td align="center"><font face="Helvetica">')
            lines.append('<b>basic block {name}</b>'.format(name=name))
            lines.append('</font></td>')
            lines.append('</tr>')

            # Draw the code.
            for inst in block:
                for line in wrapper.wrap(str(inst)):
                    lines.append('<tr>')
                    lines.append('<td align="left">')
                    lines.append('<font face="Courier">')
                    lines.append(escape(line).replace(' ', '&nbsp;'))
                    lines.append('</font>')
                    lines.append('</td>')
                    lines.append('</tr>')
            lines.append('</table>>]')

            # Draw the successor edges.
            for successor in block.successors:
                lines.append('{name} -> {succ};'.format(name=name,
                                                        succ=successor.number))

        # Add a dummy entry to mark the start block.
        lines.append('entry [style=invisible];')
        lines.append('entry -> {entry};'.format(entry=self.entry_block.number))

        lines.append('}')
        return '\n'.join(lines)

    def __str__(self):
        return '\n'.join(map(str, self.reverse_postorder()))

# }}}


# {{{ symbol table

class SymbolTableEntry(RecordWithoutPickling):
    """Holds information about the contents of a variable. This includes
    all instructions that reference the variable.

    .. attribute:: is_return_value
    .. attribute:: is_flag
    .. attribute:: is_global

    .. attribute:: references

        A list of :class:`Inst` instances referencing this variable.
    """

    def __init__(self,
            is_return_value=False,
            is_flag=False,
            is_global=False,
            references=None):
        if references is None:
            references = set()

        super(SymbolTableEntry, self).__init__(
                is_return_value=is_return_value,
                is_flag=is_flag,
                is_global=is_global,
                references=references,
                )

    @property
    def is_unreferenced(self):
        """Return whether this variable is not referenced by any
        instructions.
        """
        return len(self.references) == 0

    def add_reference(self, inst):
        """Add an instruction to the list of instructions that reference this
        variable.
        """
        self.references.add(inst)

    def remove_reference(self, inst):
        """Remove an instruction from the list of instructions that reference
        this variable.
        """
        self.references.discard(inst)


class SymbolTable(object):
    """Holds information regarding the variables in a code fragment."""

    def __init__(self):
        self.variables = {}
        self.named_variables = set()

    def register_instruction(self, inst):
        variables = inst.get_defined_variables() | inst.get_used_variables()
        for variable in variables:
            assert variable in self.variables
            self.variables[variable].add_reference(inst)

    def unregister_instruction(self, inst):
        variables = inst.get_defined_variables() | inst.get_used_variables()
        for variable in variables:
            assert variable in self.variables
            self.variables[variable].remove_reference(inst)

            # FIXME This is weird--we shouldn't automatically delete
            # unreferenced variables. There's a funny asymmetry
            # between freshly created variables that don't have
            # a reference yet and ones that lose their last reference
            # and thus get deleted.
            if self.variables[variable].is_unreferenced:
                del self.variables[variable]

    def __iter__(self):
        return iter(self.variables)

    def __getitem__(self, var):
        return self.variables[var]

    def add_variable(self, var, **kwargs):
        self.variables[var] = SymbolTableEntry(**kwargs)
        self.named_variables.add(var)

    def get_fresh_variable_name(self, prefix):
        name = get_unique_name(prefix, self.named_variables)
        self.named_variables.add(name)
        return name

# }}}

# vim: foldmethod=marker<|MERGE_RESOLUTION|>--- conflicted
+++ resolved
@@ -227,7 +227,7 @@
         return len(self.code)
 
     @property
-    def symbol_table():
+    def symbol_table(self):
         """Return the symbol table."""
         return self._function.symbol_table
 
@@ -320,18 +320,12 @@
 class Function(object):
     """A control flow graph of BasicBlocks."""
 
-<<<<<<< HEAD
-    def __init__(self, name, start_block):
+    def __init__(self, name, symbol_table):
         self.name = name
-        self.start_block = start_block
-        self.symbol_table = start_block.symbol_table
-=======
-    def __init__(self, symbol_table):
         self.symbol_table = symbol_table
 
     def assign_entry_block(self, block):
         self.entry_block = block
->>>>>>> a78cb6a9
         self.update()
 
     def is_acyclic(self):
