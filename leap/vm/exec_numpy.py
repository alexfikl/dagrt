--- conflicted
+++ resolved
@@ -25,16 +25,11 @@
 from leap.vm.expression import (DifferentiationMapperWithContext, EvaluationMapper)
 from collections import namedtuple
 import numpy as np
-<<<<<<< HEAD
-import numpy.linalg as la
 import scipy.optimize
 
 from pymbolic.mapper.evaluator import EvaluationMapper as EvaluationMapperBase
 from pymbolic.mapper.differentiator import DifferentiationMapper as \
     DifferentiationMapperBase
-=======
->>>>>>> cd92ab96
-
 import six
 
 
@@ -42,52 +37,6 @@
     pass
 
 
-<<<<<<< HEAD
-class EvaluationMapper(EvaluationMapperBase):
-
-    def __init__(self, context, functions):
-        """
-        :arg context: a mapping from variable names to values
-        :arg functions: a mapping from function names to functions
-        """
-        EvaluationMapperBase.__init__(self, context)
-        self.functions = functions
-
-    def handle_call(self, function_name, parameters, kw_parameters):
-        if function_name in self.functions:
-            function = self.functions[function_name]
-        else:
-            raise ValueError("Call to unknown function: " + str(function_name))
-        evaluated_parameters = (self.rec(param) for param in parameters)
-        evaluated_kw_parameters = {param_id: self.rec(param)
-             for param_id, param in six.iteritems(kw_parameters)}
-        return function(*evaluated_parameters, **evaluated_kw_parameters)
-
-    def map_call(self, expr):
-        return self.handle_call(expr.function.name, expr.parameters, {})
-
-    def map_call_with_kwargs(self, expr):
-        return self.handle_call(expr.function.name, expr.parameters,
-                                expr.kw_parameters)
-
-
-class DifferentiationMapperWithContext(DifferentiationMapperBase):
-
-    def __init__(self, variable, functions, context):
-        DifferentiationMapperBase.__init__(self, variable, None)
-        self.context = context
-        self.functions = functions
-
-    def map_call(self, expr):
-        raise NotImplementedError
-
-    def map_variable(self, expr):
-        return self.context[expr.name] if expr.name in self.context else \
-            DifferentiationMapperBase.map_variable(self, expr)
-
-
-=======
->>>>>>> cd92ab96
 class NumpyInterpreter(object):
     """A :mod:`numpy`-targeting interpreter for the time integration language
     defined in :mod:`leap.vm.language`.
@@ -135,14 +84,6 @@
         from leap.vm.language import ExecutionController
         self.exec_controller = ExecutionController(code)
         self.state = {}
-<<<<<<< HEAD
-        builtins = {"len": len, "isnan": np.isnan}
-
-        assert not set(builtins.keys()) & set(rhs_map.keys())
-
-        self.functions = dict(builtins, **rhs_map)
-        self.rhs_map = rhs_map
-=======
         builtins = {
                 "<builtin>len": len,
                 "<builtin>isnan": np.isnan,
@@ -155,8 +96,6 @@
         assert not set(builtins) & set(function_map)
 
         self.functions = dict(builtins, **function_map)
->>>>>>> cd92ab96
-
         self.eval_mapper = EvaluationMapper(self.state, self.functions)
 
     def set_up(self, t_start, dt_start, state):
@@ -227,7 +166,6 @@
 
     # {{{ execution methods
 
-<<<<<<< HEAD
     def exec_AssignRHS(self, insn):
         rhs = self.rhs_map[insn.component_id]
         t = self.eval_mapper(insn.t)
@@ -269,8 +207,6 @@
         else:
             raise ValueError('Unknown solver id: ' + str(insn.solver_id))
 
-=======
->>>>>>> cd92ab96
     def exec_ReturnState(self, insn):
         return self.StateComputed(
                     t=self.eval_mapper(insn.time),
